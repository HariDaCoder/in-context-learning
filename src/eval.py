import json
import os
import sys

from munch import Munch
import numpy as np
import pandas as pd
from tqdm import tqdm
import torch
import yaml

import models
from samplers import get_data_sampler, sample_transformation
from tasks import get_task_sampler


def get_model_from_run(run_path, step=-1, only_conf=False):
    config_path = os.path.join(run_path, "config.yaml")
    with open(config_path) as fp:  # we don't Quinfig it to avoid inherits
        conf = Munch.fromDict(yaml.safe_load(fp))
    if only_conf:
        return None, conf

    model = models.build_model(conf.model)

    if step == -1:
        state_path = os.path.join(run_path, "state.pt")
        state = torch.load(state_path)
        model.load_state_dict(state["model_state_dict"])
    else:
        model_path = os.path.join(run_path, f"model_{step}.pt")
        state_dict = torch.load(model_path)
        model.load_state_dict(state_dict)

    return model, conf


# Functions for evaluation


def eval_batch(model, task_sampler, xs, xs_p=None):
    task = task_sampler()
    if torch.cuda.is_available() and model.name.split("_")[0] in ["gpt2", "lstm"]:
        device = "cuda"
    else:
        device = "cpu"

    if xs_p is None:
        ys = task.evaluate(xs)
        pred = model(xs.to(device), ys.to(device)).detach()
        metrics = task.get_metric()(pred.cpu(), ys)
    else:
        b_size, n_points, _ = xs.shape
        metrics = torch.zeros(b_size, n_points)
        for i in range(n_points):
            xs_comb = torch.cat((xs[:, :i, :], xs_p[:, i:, :]), dim=1)
            ys = task.evaluate(xs_comb)

            pred = model(xs_comb.to(device), ys.to(device), inds=[i]).detach()
            metrics[:, i] = task.get_metric()(pred.cpu(), ys)[:, i]

    return metrics


# Functions for generating different kinds of train/test data


def gen_standard(data_sampler, n_points, b_size):
    xs = data_sampler.sample_xs(n_points, b_size)

    return xs, None


def gen_opposite_quadrants(data_sampler, n_points, b_size):
    xs = data_sampler.sample_xs(n_points, b_size)
    pattern = torch.randn([b_size, 1, xs.shape[2]]).sign()

    xs_train_pre = xs.abs() * pattern
    xs_test_post = -xs_train_pre

    return xs_train_pre, xs_test_post


def gen_random_quadrants(data_sampler, n_points, b_size):
    xs = data_sampler.sample_xs(n_points, b_size)
    pattern = torch.randn([b_size, 1, xs.shape[2]]).sign()

    xs_train_pre = xs.abs() * pattern
    xs_test_post = xs

    return xs_train_pre, xs_test_post


def gen_orthogonal_train_test(data_sampler, n_points, b_size):
    xs = data_sampler.sample_xs(n_points, b_size)
    n_dim = xs.shape[2]
    n_points = min(n_points, n_dim)
    # raise ValueError("number of points should be at most the dimension.")
    xs_train_pre = xs
    xs_test_post = torch.zeros(xs.shape)
    for i in range(n_points):
        xs_test_post_i = xs[:, i : i + 1, :]
        xs_train_pre_i = xs[:, :i, :]
        _, _, Vt = torch.linalg.svd(xs_train_pre_i, full_matrices=False)
        xs_train_pre_i_projection = Vt.transpose(1, 2) @ Vt
        xs_test_post_i_orthogonalized = (
            xs_test_post_i - xs_test_post_i @ xs_train_pre_i_projection
        )
        xs_test_post_i_normalized = (
            xs_test_post_i_orthogonalized
            * xs_test_post_i.norm(dim=2).unsqueeze(2)
            / xs_test_post_i_orthogonalized.norm(dim=2).unsqueeze(2)
        )

        xs_test_post[:, i : i + 1, :] = xs_test_post_i_normalized

    return xs_train_pre, xs_test_post


def gen_overlapping_train_test(data_sampler, n_points, b_size):
    xs = data_sampler.sample_xs(n_points, b_size)
    xs_train_pre = xs
    xs_test_post = xs.clone()
    b_size = xs.shape[0]
    for i in range(1, n_points):
        xs_train_pre_i = xs[:, :i, :]
        perm = torch.stack([torch.randperm(i) for _ in range(b_size)]).unsqueeze(dim=1)
        ind_mat = (perm == 0) + 0.0
        xs_test_post[:, i : i + 1, :] = ind_mat @ xs_train_pre_i

    return xs_train_pre, xs_test_post


def aggregate_metrics(metrics, bootstrap_trials=1000):
    """
    Takes as input a tensor of shape (num_eval, n_points) and returns a dict with
    per-point mean, stddev, and bootstrap limits
    """
    results = {}
    results["mean"] = metrics.mean(dim=0)
    results["std"] = metrics.std(dim=0, unbiased=True)
    n = len(metrics)
    bootstrap_indices = torch.randint(n, size=(bootstrap_trials, n))
    bootstrap_means = metrics[bootstrap_indices].mean(dim=1).sort(dim=0)[0]
    results["bootstrap_low"] = bootstrap_means[int(0.05 * bootstrap_trials), :]
    results["bootstrap_high"] = bootstrap_means[int(0.95 * bootstrap_trials), :]

    return {k: v.tolist() for k, v in results.items()}


def eval_model(
    model,
    task_name,
    data_name,
    n_dims,
    n_points,
    prompting_strategy,
    num_eval_examples=1280,
    batch_size=64,
    data_sampler_kwargs={},
    task_sampler_kwargs={},
):
    """
    Evaluate a model on a task with a variety of strategies.
       Args:
       - task: which base task we are evaluating on. E.g., "linear_regression"
       - prompting_strategy: how to construct the prompt, e.g., "random_quadrants"
       - num_eval_examples: total number of examples to evaluate on
       - **sampler_kwargs: remaining arguments to pass directly to the sampler
    """

    assert num_eval_examples % batch_size == 0
    data_sampler = get_data_sampler(data_name, n_dims, **data_sampler_kwargs)
    task_sampler = get_task_sampler(
        task_name, n_dims, batch_size, **task_sampler_kwargs
    )

    all_metrics = []

    generating_func = globals()[f"gen_{prompting_strategy}"]
    for i in range(num_eval_examples // batch_size):
        xs, xs_p = generating_func(data_sampler, n_points, batch_size)

        metrics = eval_batch(model, task_sampler, xs, xs_p)
        all_metrics.append(metrics)

    metrics = torch.cat(all_metrics, dim=0)
<<<<<<< HEAD
    # results = aggregate_metrics(metrics)

    # # if prompting_strategy == "standard":
    # #     grad_alignments = compute_gradient_alignment(model, task_sampler(), xs[0])
    # #     if grad_alignments is not None:
    # #         results["gradient_alignment"] = grad_alignments
    # if prompting_strategy == "standard":
    #     # sample a single long prefix to compute gradients on (use same data_sampler)
    #     xs_samp = data_sampler.sample_xs(n_points=min(n_points, 40), b_size=1)[0]
    #     task = task_sampler()
    #     try:
    #         grad_alignments = compute_gradient_alignment(model, task, xs_samp, n_points=min(40, n_points))
    #         if grad_alignments is not None:
    #             results["gradient_alignment"] = grad_alignments
    #     except Exception:
    #         # best-effort: don't fail whole eval if grad computation crashes
    #         pass
    # return results
    return aggregate_metrics(metrics)

=======

<<<<<<< Updated upstream
    return aggregate_metrics(metrics)

=======
    # if prompting_strategy == "standard":
    #     grad_alignments = compute_gradient_alignment(model, task_sampler(), xs[0])
    #     if grad_alignments is not None:
    #         results["gradient_alignment"] = grad_alignments
    if prompting_strategy == "standard":
        # sample a single long prefix to compute gradients on (use same data_sampler)
        xs_samp = data_sampler.sample_xs(n_points=min(n_points, 40), b_size=1)[0]
        task = task_sampler()
        # try:
        #     grad_alignments = compute_gradient_alignment(model, task, xs_samp, n_points=min(40, n_points))
        #     if grad_alignments is not None:
        #         results["gradient_alignment"] = grad_alignments
        # except Exception:
        #     # best-effort: don't fail whole eval if grad computation crashes
        #     pass
    return results
>>>>>>> Stashed changes

>>>>>>> 953aaf06
def build_evals(conf):
    n_dims = conf.model.n_dims
    n_points = conf.training.curriculum.points.end
    batch_size = conf.training.batch_size

    task_name = conf.training.task
    data_name = conf.training.data

    # Sanitize kwargs to avoid passing unsupported keys during evaluation
    data_whitelist = {
        "gaussian": {"bias", "scale"},
        "sparse_gaussian": {"k", "bias", "scale"},
        "ar1": {"rho", "noise_std", "bias", "scale", "compute_gradient"},
        "vr1": {"ar1_mat", "noise_std", "bias", "scale"},
        "ar2": {"ar1_coef", "ar2_coef", "noise_std", "bias", "scale"},
        "vr2": {"ar1_mat", "ar2_mat", "noise_std", "bias", "scale"},
        "nonstation": {"coef_base", "coef_amplitude", "noise_std", "bias", "scale"},
        "exponential": {"bias", "scale", "rate"},
        "laplace": {"bias", "scale", "loc", "laplace_scale"},
        "gamma": {"bias", "scale", "concentration", "rate"},
        "beta": {"bias", "scale", "alpha", "beta"},
        "uniform": {"bias", "scale", "low", "high"},
    }
    task_whitelist = {
        "linear_regression": {"scale", "uniform"},
        "sparse_linear_regression": {"scale", "sparsity", "valid_coords"},
        "linear_classification": {"scale", "uniform"},
        "relu_2nn_regression": {"scale", "hidden_layer_size"},
        "decision_tree": {"depth"},
        "noisy_linear_regression": {"scale", "noise_std", "renormalize_ys", "noise_type", "uniform", "w_distribution", "w_kwargs"},
        "ar1_linear_regression": {"scale", "ar_coef", "noise_std", "compute_gradient"},
        "uniform_hypersphere_regression": {"scale"},
        "linear_regression": {"scale", "uniform"},
        "sparse_linear_regression": {"scale", "sparsity", "valid_coords"},
        "sparse_regression_killer": {"scale", "k_sparse"},
        "heavy_tail_noise_killer": {"scale", "noise_type", "df", "noise_scale"},
        "bounded_support_killer": {"scale", "rate"},
        "mixture_tasks_killer": {"scale"},
        "transfer_tradeoff_task": {"scale", "prior_type", "mixture_std"},
    
    }
    original_data_kwargs = conf.training.data_kwargs if hasattr(conf.training, "data_kwargs") else {}
    original_task_kwargs = conf.training.task_kwargs if hasattr(conf.training, "task_kwargs") else {}
    cleaned_data_kwargs = {k: v for k, v in (original_data_kwargs or {}).items() if k in data_whitelist.get(data_name, set())}
    cleaned_task_kwargs = {k: v for k, v in (original_task_kwargs or {}).items() if k in task_whitelist.get(task_name, set())}

    base_kwargs = {
        "task_name": task_name,
        "n_dims": n_dims,
        "n_points": n_points,
        "batch_size": batch_size,
        "data_name": data_name,
        "prompting_strategy": "standard",
        # "data_sampler_kwargs": conf.training.data_kwargs if hasattr(conf.training, "data_kwargs") else {},
        # "task_sampler_kwargs": conf.training.task_kwargs
        "data_sampler_kwargs": cleaned_data_kwargs,
        "task_sampler_kwargs": cleaned_task_kwargs
    }

    evaluation_kwargs = {}

    evaluation_kwargs["standard"] = {"prompting_strategy": "standard"}
<<<<<<< HEAD
    # evaluation_kwargs["gradient"] = {
    #     "prompting_strategy": "standard",
    #     # "task_sampler_kwargs": {"compute_gradient": True}
    # }
    
    # task_name =["linear_regression" if task_name == "ar1_linear_regression" else task_name][0]
=======
<<<<<<< Updated upstream
    if task_name not in ["linear_regression", "ar1_linear_regression"]:
=======
    evaluation_kwargs["gradient"] = {
        "prompting_strategy": "standard",
    }
    
    task_name =["linear_regression" if task_name == "ar1_linear_regression" else task_name][0]
>>>>>>> 953aaf06
    if task_name != "linear_regression":
>>>>>>> Stashed changes
        if task_name in ["relu_2nn_regression"]:
            evaluation_kwargs["linear_regression"] = {"task_name": "linear_regression"}
        for name, kwargs in evaluation_kwargs.items():
            # allow kwargs to override base_kwargs values
            evaluation_kwargs[name] = base_kwargs.copy()
            evaluation_kwargs[name].update(kwargs)
        return evaluation_kwargs

    for strategy in [
        "random_quadrants",
        "orthogonal_train_test",
        "overlapping_train_test",
    ]:
        evaluation_kwargs[strategy] = {"prompting_strategy": strategy}

    for method in ["half_subspace", "skewed"]:
        if "subspace" in method:
            eigenvals = torch.zeros(n_dims)
            eigenvals[: n_dims // 2] = 1
        else:
            eigenvals = 1 / (torch.arange(n_dims) + 1)

        scale = sample_transformation(eigenvals, normalize=True)
        evaluation_kwargs[f"{method}"] = {
            "data_sampler_kwargs": {"scale": scale},
        }

    for dim in ["x", "y"]:
        for scale in [0.333, 0.5, 2, 3]:
            if dim == "x":
                eigenvals = scale * torch.ones(n_dims)
                t = sample_transformation(eigenvals)
                scaling_args = {"data_sampler_kwargs": {"scale": t}}
            else:
                eigenvals = scale * torch.ones(n_dims)
                scaling_args = {"task_sampler_kwargs": {"scale": scale}}

            evaluation_kwargs[f"scale-{dim}={scale}"] = scaling_args

    evaluation_kwargs[f"noisyLR"] = {
        "task_sampler_kwargs": {"renormalize_ys": True, "noise_std": 1},
        "task_name": "noisy_linear_regression",
    }

    # Case 1: Scale Mismatch OOD test
    if conf.training.task == "scale_mismatch_killer":
        evaluation_kwargs = {}
        # Standard eval (in-distribution)
        evaluation_kwargs["standard"] = base_kwargs.copy()
        # OOD eval: w ~ N(100, 1)
        ood_kwargs = base_kwargs.copy()
        ood_kwargs["task_sampler_kwargs"] = dict(base_kwargs.get("task_sampler_kwargs", {}))
        ood_kwargs["task_sampler_kwargs"]["train_mode"] = False
        evaluation_kwargs["ood_scale_mismatch"] = ood_kwargs
        return evaluation_kwargs

    # Case 2: Over-Skeptic OOD test
    if conf.training.task == "noisy_linear_regression" and conf.training.task_kwargs.get("noise_std", 0) >= 20:
        evaluation_kwargs = {}
        # Standard eval (noisy)
        evaluation_kwargs["standard"] = base_kwargs.copy()
        # OOD eval: linear regression, no noise
        ood_kwargs = base_kwargs.copy()
        ood_kwargs["task_name"] = "linear_regression"
        ood_kwargs["task_sampler_kwargs"] = {}
        evaluation_kwargs["ood_clean"] = ood_kwargs
        return evaluation_kwargs
    # Case 3: Anti-Sparsity Trap (Train sparse, eval densee)
    if conf.training.task == "sparse_linear_regression" and conf.training.task_kwargs.get("sparsity", 0) <= 2:
        evaluation_kwargs = {}
        evaluation_kwargs = {}
        # Standard eval (mixed)
        evaluation_kwargs["standard"] = base_kwargs.copy()
        # OOD eval: linear regression only
        ood_kwargs = base_kwargs.copy()
        ood_kwargs["task_name"] = "linear_regression"
        ood_kwargs["task_sampler_kwargs"] = {}
        evaluation_kwargs["ood_linear"] = ood_kwargs
        return evaluation_kwargs
    # Case 4: Task Confusion (Train mixed, eval linear)
    if conf.training.task == "mixture_tasks_killer":
        evaluation_kwargs = {}
        # Standard eval (mixed)
        evaluation_kwargs["standard"] = base_kwargs.copy()
        # OOD eval: linear regression only
        ood_kwargs = base_kwargs.copy()
        ood_kwargs["task_name"] = "linear_regression"
        ood_kwargs["task_sampler_kwargs"] = {}
        evaluation_kwargs["ood_linear"] = ood_kwargs
        return evaluation_kwargs
    for name, kwargs in evaluation_kwargs.items():
        # allow kwargs to override base_kwargs values
        evaluation_kwargs[name] = base_kwargs.copy()
        evaluation_kwargs[name].update(kwargs)

    return evaluation_kwargs


def compute_evals(all_models, evaluation_kwargs, save_path=None, recompute=False):
    try:
        with open(save_path) as fp:
            all_metrics = json.load(fp)
    except Exception:
        all_metrics = {}

    for eval_name, kwargs in tqdm(evaluation_kwargs.items()):
        metrics = {}
        if eval_name in all_metrics and not recompute:
            metrics = all_metrics[eval_name]
        for model in all_models:
            if model.name in metrics and not recompute:
                continue

            metrics[model.name] = eval_model(model, **kwargs)
        all_metrics[eval_name] = metrics

    if save_path is not None:
        with open(save_path, "w") as fp:
            json.dump(all_metrics, fp, indent=2)

    return all_metrics


def get_run_metrics(
    run_path, step=-1, cache=True, skip_model_load=False, skip_baselines=False
):
    if skip_model_load:
        _, conf = get_model_from_run(run_path, only_conf=True)
        all_models = []
    else:
        model, conf = get_model_from_run(run_path, step)
        model = model.cuda().eval()
        all_models = [model]
        if not skip_baselines:
            all_models += models.get_relevant_baselines(conf.training.task)
    evaluation_kwargs = build_evals(conf)

    if not cache:
        save_path = None
    elif step == -1:
        save_path = os.path.join(run_path, "metrics.json")
    else:
        save_path = os.path.join(run_path, f"metrics_{step}.json")

    recompute = False
    if save_path is not None and os.path.exists(save_path):
        checkpoint_created = os.path.getmtime(run_path)
        cache_created = os.path.getmtime(save_path)
        if checkpoint_created > cache_created:
            recompute = True

    all_metrics = compute_evals(all_models, evaluation_kwargs, save_path, recompute)
    return all_metrics



def conf_to_model_name(conf):
    if conf.model.family == "gpt2":
        return {
            (3, 2): "Transformer-xs",
            (6, 4): "Transformer-small",
            (12, 8): "Transformer",
            (4, 8): "Transformer",
        }[(conf.model.n_layer, conf.model.n_head)]
    else:
        return conf.wandb.name

def baseline_names(name):
    """Map internal model names to display names"""
    if "OLS" in name:
        return "Least Squares"
    
    if name == "averaging":
        return "Averaging"
        
    # if "NN_n=" in name:
    #     k = name.split("n=")[1].split("_")[0]
    #     return f"{k}-Nearest Neighbors"
        
    # if "lasso" in name:
    #     alpha = name.split("alpha=")[1].split("_")[0]
    #     return f"Lasso (alpha={alpha})"
        
    # if "gd" in name and "adam" in name:
    #     return "2-layer NN (Adam)"
        
    # if "decision_tree" in name:
    #     depth = name.split("max_depth=")[1]
    #     return f"Decision Tree ({'unlimited' if depth=='None' else f'max_depth={depth}'})"
    if "NN" in name:
        k = name.split("_")[1].split("=")[1]
        return f"{k}-Nearest Neighbors"
    if "lasso" in name:
        alpha = name.split("_")[1].split("=")[1]
        return f"Lasso (alpha={alpha})"
    if "gd" in name:
        return "2-layer NN, GD"
    if "decision_tree" in name:
        return "Greedy Tree Learning"
    if "xgboost" in name:
        return "XGBoost"
        
    if "ridge_var_adj" in name:
        alpha = name.split("alpha=")[1].split("_")[0]
        ar = name.split("ar=")[1]
        return f"Ridge Var Adj (alpha={alpha}, ar={ar})"
        
    if "ridge_alpha" in name:
        alpha = name.split("alpha=")[1]
        return f"Ridge (alpha={alpha})"
        
    if "feasible_gls" in name:
        ar = name.split("ar=")[1]
        return "Feasible GLS" if ar=='est' else f"Feasible GLS (ar={ar})"
        
    if "gls_ar" in name:
        ar = name.split("ar=")[1]
        return f"GLS (ar={ar})"

    return name

def read_run_dir(run_dir):
    all_runs = {}
    for task in os.listdir(run_dir):
        task_dir = os.path.join(run_dir, task)
        for run_id in os.listdir(task_dir):
            run_path = os.path.join(task_dir, run_id)
            _, conf = get_model_from_run(run_path, only_conf=True)
            params = {}
            params["run_id"] = run_id
            params["task"] = task
            params["model"] = conf_to_model_name(conf)
            params["kwargs"] = "_".join(
                f"{k}={v}" for k, v in conf.training.task_kwargs.items()
            )
            num_tasks = (
                conf.training.num_tasks if "num_tasks" in conf.training else None
            )
            params["num_tasks"] = num_tasks if num_tasks is not None else -1
            num_examples = (
                conf.training.num_training_examples
                if "num_training_examples" in conf.training
                else None
            )
            params["num_examples"] = num_examples if num_examples is not None else -1
            params["n_dims"] = conf.model.n_dims
            params["n_layer"] = conf.model.n_layer
            params["n_head"] = conf.model.n_head
            params["run_name"] = conf.wandb.name

            for k, v in params.items():
                if k not in all_runs:
                    all_runs[k] = []
                all_runs[k].append(v)

    df = pd.DataFrame(all_runs).sort_values("run_name")
    assert len(df) == len(df.run_name.unique())
    return df

<<<<<<< HEAD
=======
<<<<<<< Updated upstream
=======
>>>>>>> 953aaf06
# Figure 3 and 4:
# def compute_gradient_alignment(model, task, xs, n_points=40):

#     device = next(model.parameters()).device
#     # ground-truth weight for this task (take first in batch)
#     w = task.w_b[0, :, 0].to(device)

#     alignments = []
#     max_points = min(n_points, xs.shape[0])

#     for k in range(max_points):
#         # Context up to k
#         ctx_xs = xs[:k].unsqueeze(0).to(device)
#         if k > 0:
#             ctx_ys = task.evaluate(ctx_xs.detach().cpu()).to(device)
#         else:
#             ctx_ys = torch.zeros(1, 0, device=device)

#         # Random query direction normalized and scaled to match data norm
#         direction = torch.randn_like(w)
#         direction = direction / (direction.norm() + 1e-8)
#         scale = xs[k].norm() if k < xs.shape[0] else xs[-1].norm()
#         x_query = (direction * (scale + 1e-8)).detach().clone().requires_grad_(True)
#         print("ctx_ys.shape:", ctx_ys.shape)
#         print("ys_with_dummy.shape:", ys_with_dummy.shape)
#         xs_with_query = torch.cat([ctx_xs, x_query.view(1, 1, -1)], dim=1)
#         ys_with_dummy = torch.cat(
#             [ctx_ys, torch.zeros(ctx_ys.size(0), 1, device=device)],
#             dim=1
#         )

#         with torch.enable_grad():
#             pred = model(xs_with_query, ys_with_dummy, inds=[k])
#             grad = torch.autograd.grad(pred.sum(), x_query)[0]

#         cos_sim = torch.dot(grad, w) / (grad.norm() * w.norm() + 1e-8)
#         alignments.append(float(cos_sim.detach().cpu()))

#     return alignments
<<<<<<< HEAD
def compute_gradient_alignment(model, task, xs, n_points=40):
    """
    Compute cosine similarity between model gradient (w.r.t. query input) and
    the true task weight w. xs: (n_points, d) single sample (no batch dim).
    Returns list of length <= n_points with float cosines.
    """
    device = "cuda" if torch.cuda.is_available() and next(model.parameters()).is_cuda else "cpu"
    model = model.to(device).eval()

    # get ground-truth weight if available
    if not hasattr(task, "w_b"):
        return None
    w = task.w_b[0, :, 0].to(device)

    alignments = []
    max_k = min(n_points, xs.shape[0])
    for k in range(max_k):
        # context (0..k-1)
        ctx_xs = xs[:k].unsqueeze(0).to(device)  # (1, k, d)
        if k > 0:
            ctx_ys = task.evaluate(ctx_xs.detach().cpu()).to(device)
        else:
            ctx_ys = torch.zeros(1, 0, device=device)

        # random direction scaled to typical norm
        direction = torch.randn_like(w, device=device)
        direction = direction / (direction.norm() + 1e-8)
        scale = xs[k].norm() if k < xs.shape[0] else xs[-1].norm()
        x_query = (direction * (scale + 1e-8)).detach().clone().requires_grad_(True).view(1, 1, -1).to(device)

        xs_with_query = torch.cat([ctx_xs, x_query], dim=1)
        ys_with_dummy = torch.cat([ctx_ys, torch.zeros(1, 1, device=device)], dim=1)

        with torch.enable_grad():
            pred = model(xs_with_query, ys_with_dummy, inds=[k])
            # pred could be tensor with shape (1, m) or scalar-like; sum to scalar
            loss_term = pred.sum()
            grad = torch.autograd.grad(loss_term, x_query, retain_graph=False, create_graph=False)[0].view(-1)

        # cosine similarity between grad and w
        denom = (grad.norm() * w.norm() + 1e-8)
        cos_sim = float(torch.dot(grad, w).cpu() / denom.cpu())
        alignments.append(cos_sim)

    return alignments
=======
# def compute_gradient_alignment(model, task, xs, n_points=40):
#     """
#     Compute cosine similarity between model gradient (w.r.t. query input) and
#     the true task weight w. xs: (n_points, d) single sample (no batch dim).
#     Returns list of length <= n_points with float cosines.
#     """
#     device = "cuda" if torch.cuda.is_available() and next(model.parameters()).is_cuda else "cpu"
#     model = model.to(device).eval()

#     # get ground-truth weight if available
#     if not hasattr(task, "w_b"):
#         return None
#     w = task.w_b[0, :, 0].to(device)

#     alignments = []
#     max_k = min(n_points, xs.shape[0])
#     for k in range(max_k):
#         # context (0..k-1)
#         ctx_xs = xs[:k].unsqueeze(0).to(device)  # (1, k, d)
#         if k > 0:
#             ctx_ys = task.evaluate(ctx_xs.detach().cpu()).to(device)
#         else:
#             ctx_ys = torch.zeros(1, 0, device=device)

#         # random direction scaled to typical norm
#         direction = torch.randn_like(w, device=device)
#         direction = direction / (direction.norm() + 1e-8)
#         scale = xs[k].norm() if k < xs.shape[0] else xs[-1].norm()
#         x_query = (direction * (scale + 1e-8)).detach().clone().requires_grad_(True).view(1, 1, -1).to(device)

#         xs_with_query = torch.cat([ctx_xs, x_query], dim=1)
#         ys_with_dummy = torch.cat([ctx_ys, torch.zeros(1, 1, device=device)], dim=1)

#         with torch.enable_grad():
#             pred = model(xs_with_query, ys_with_dummy, inds=[k])
#             # pred could be tensor with shape (1, m) or scalar-like; sum to scalar
#             loss_term = pred.sum()
#             grad = torch.autograd.grad(loss_term, x_query, retain_graph=False, create_graph=False)[0].view(-1)

#         # cosine similarity between grad and w
#         denom = (grad.norm() * w.norm() + 1e-8)
#         cos_sim = float(torch.dot(grad, w).cpu() / denom.cpu())
#         alignments.append(cos_sim)

#     return alignments
>>>>>>> Stashed changes
>>>>>>> 953aaf06
if __name__ == "__main__":
    run_dir = sys.argv[1]
    for task in os.listdir(run_dir):
        task_dir = os.path.join(run_dir, task)
        print(f"Evaluating task {task}")
        for run_id in tqdm(os.listdir(task_dir)):
            run_path = os.path.join(run_dir, task, run_id)
            metrics = get_run_metrics(run_path)<|MERGE_RESOLUTION|>--- conflicted
+++ resolved
@@ -185,7 +185,6 @@
         all_metrics.append(metrics)
 
     metrics = torch.cat(all_metrics, dim=0)
-<<<<<<< HEAD
     # results = aggregate_metrics(metrics)
 
     # # if prompting_strategy == "standard":
@@ -206,31 +205,9 @@
     # return results
     return aggregate_metrics(metrics)
 
-=======
-
-<<<<<<< Updated upstream
     return aggregate_metrics(metrics)
 
-=======
-    # if prompting_strategy == "standard":
-    #     grad_alignments = compute_gradient_alignment(model, task_sampler(), xs[0])
-    #     if grad_alignments is not None:
-    #         results["gradient_alignment"] = grad_alignments
-    if prompting_strategy == "standard":
-        # sample a single long prefix to compute gradients on (use same data_sampler)
-        xs_samp = data_sampler.sample_xs(n_points=min(n_points, 40), b_size=1)[0]
-        task = task_sampler()
-        # try:
-        #     grad_alignments = compute_gradient_alignment(model, task, xs_samp, n_points=min(40, n_points))
-        #     if grad_alignments is not None:
-        #         results["gradient_alignment"] = grad_alignments
-        # except Exception:
-        #     # best-effort: don't fail whole eval if grad computation crashes
-        #     pass
-    return results
->>>>>>> Stashed changes
-
->>>>>>> 953aaf06
+
 def build_evals(conf):
     n_dims = conf.model.n_dims
     n_points = conf.training.curriculum.points.end
@@ -293,25 +270,14 @@
     evaluation_kwargs = {}
 
     evaluation_kwargs["standard"] = {"prompting_strategy": "standard"}
-<<<<<<< HEAD
     # evaluation_kwargs["gradient"] = {
     #     "prompting_strategy": "standard",
     #     # "task_sampler_kwargs": {"compute_gradient": True}
     # }
     
     # task_name =["linear_regression" if task_name == "ar1_linear_regression" else task_name][0]
-=======
-<<<<<<< Updated upstream
     if task_name not in ["linear_regression", "ar1_linear_regression"]:
-=======
-    evaluation_kwargs["gradient"] = {
-        "prompting_strategy": "standard",
-    }
-    
-    task_name =["linear_regression" if task_name == "ar1_linear_regression" else task_name][0]
->>>>>>> 953aaf06
     if task_name != "linear_regression":
->>>>>>> Stashed changes
         if task_name in ["relu_2nn_regression"]:
             evaluation_kwargs["linear_regression"] = {"task_name": "linear_regression"}
         for name, kwargs in evaluation_kwargs.items():
@@ -571,11 +537,6 @@
     assert len(df) == len(df.run_name.unique())
     return df
 
-<<<<<<< HEAD
-=======
-<<<<<<< Updated upstream
-=======
->>>>>>> 953aaf06
 # Figure 3 and 4:
 # def compute_gradient_alignment(model, task, xs, n_points=40):
 
@@ -615,7 +576,6 @@
 #         alignments.append(float(cos_sim.detach().cpu()))
 
 #     return alignments
-<<<<<<< HEAD
 def compute_gradient_alignment(model, task, xs, n_points=40):
     """
     Compute cosine similarity between model gradient (w.r.t. query input) and
@@ -661,54 +621,6 @@
         alignments.append(cos_sim)
 
     return alignments
-=======
-# def compute_gradient_alignment(model, task, xs, n_points=40):
-#     """
-#     Compute cosine similarity between model gradient (w.r.t. query input) and
-#     the true task weight w. xs: (n_points, d) single sample (no batch dim).
-#     Returns list of length <= n_points with float cosines.
-#     """
-#     device = "cuda" if torch.cuda.is_available() and next(model.parameters()).is_cuda else "cpu"
-#     model = model.to(device).eval()
-
-#     # get ground-truth weight if available
-#     if not hasattr(task, "w_b"):
-#         return None
-#     w = task.w_b[0, :, 0].to(device)
-
-#     alignments = []
-#     max_k = min(n_points, xs.shape[0])
-#     for k in range(max_k):
-#         # context (0..k-1)
-#         ctx_xs = xs[:k].unsqueeze(0).to(device)  # (1, k, d)
-#         if k > 0:
-#             ctx_ys = task.evaluate(ctx_xs.detach().cpu()).to(device)
-#         else:
-#             ctx_ys = torch.zeros(1, 0, device=device)
-
-#         # random direction scaled to typical norm
-#         direction = torch.randn_like(w, device=device)
-#         direction = direction / (direction.norm() + 1e-8)
-#         scale = xs[k].norm() if k < xs.shape[0] else xs[-1].norm()
-#         x_query = (direction * (scale + 1e-8)).detach().clone().requires_grad_(True).view(1, 1, -1).to(device)
-
-#         xs_with_query = torch.cat([ctx_xs, x_query], dim=1)
-#         ys_with_dummy = torch.cat([ctx_ys, torch.zeros(1, 1, device=device)], dim=1)
-
-#         with torch.enable_grad():
-#             pred = model(xs_with_query, ys_with_dummy, inds=[k])
-#             # pred could be tensor with shape (1, m) or scalar-like; sum to scalar
-#             loss_term = pred.sum()
-#             grad = torch.autograd.grad(loss_term, x_query, retain_graph=False, create_graph=False)[0].view(-1)
-
-#         # cosine similarity between grad and w
-#         denom = (grad.norm() * w.norm() + 1e-8)
-#         cos_sim = float(torch.dot(grad, w).cpu() / denom.cpu())
-#         alignments.append(cos_sim)
-
-#     return alignments
->>>>>>> Stashed changes
->>>>>>> 953aaf06
 if __name__ == "__main__":
     run_dir = sys.argv[1]
     for task in os.listdir(run_dir):
